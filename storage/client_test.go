--- conflicted
+++ resolved
@@ -652,11 +652,7 @@
 	})
 }
 
-<<<<<<< HEAD
-func TestListNotificationsEmulated(t *testing.T) {
-=======
 func TestListObjectACLsEmulated(t *testing.T) {
->>>>>>> 495775e8
 	transportClientTest(t, func(t *testing.T, project, bucket string, client storageClient) {
 		// Populate test object.
 		ctx := context.Background()
@@ -666,103 +662,6 @@
 		if err != nil {
 			t.Fatalf("client.CreateBucket: %v", err)
 		}
-<<<<<<< HEAD
-		_, err = client.CreateNotification(ctx, bucket, &Notification{
-			TopicProjectID: project,
-			TopicID:        "go-storage-notification-test",
-			PayloadFormat:  "JSON_API_V1",
-		})
-		if err != nil {
-			t.Fatalf("client.CreateNotification: %v", err)
-		}
-		n, err := client.ListNotifications(ctx, bucket)
-		if err != nil {
-			t.Fatalf("client.ListNotifications: %v", err)
-		}
-		if want, got := 1, len(n); want != got {
-			t.Errorf("ListNotifications: got %v, want %v items", n, want)
-		}
-	})
-}
-
-func TestCreateNotificationEmulated(t *testing.T) {
-	transportClientTest(t, func(t *testing.T, project, bucket string, client storageClient) {
-		// Populate test object.
-		ctx := context.Background()
-		_, err := client.CreateBucket(ctx, project, &BucketAttrs{
-			Name: bucket,
-		})
-		if err != nil {
-			t.Fatalf("client.CreateBucket: %v", err)
-		}
-
-		want := &Notification{
-			TopicProjectID: project,
-			TopicID:        "go-storage-notification-test",
-			PayloadFormat:  "JSON_API_V1",
-		}
-		got, err := client.CreateNotification(ctx, bucket, want)
-		if err != nil {
-			t.Fatalf("client.CreateNotification: %v", err)
-		}
-		if diff := cmp.Diff(got.TopicID, want.TopicID); diff != "" {
-			t.Errorf("CreateNotification topic: got(-),want(+):\n%s", diff)
-		}
-	})
-}
-
-func TestDeleteNotificationEmulated(t *testing.T) {
-	transportClientTest(t, func(t *testing.T, project, bucket string, client storageClient) {
-		// Populate test object.
-		ctx := context.Background()
-		_, err := client.CreateBucket(ctx, project, &BucketAttrs{
-			Name: bucket,
-		})
-		if err != nil {
-			t.Fatalf("client.CreateBucket: %v", err)
-		}
-		var n *Notification
-		n, err = client.CreateNotification(ctx, bucket, &Notification{
-			TopicProjectID: project,
-			TopicID:        "go-storage-notification-test",
-			PayloadFormat:  "JSON_API_V1",
-		})
-		if err != nil {
-			t.Fatalf("client.CreateNotification: %v", err)
-		}
-		err = client.DeleteNotification(ctx, bucket, n.ID)
-		if err != nil {
-			t.Fatalf("client.DeleteNotification: %v", err)
-		}
-	})
-}
-
-func TestGetNotificationEmulated(t *testing.T) {
-	transportClientTest(t, func(t *testing.T, project, bucket string, client storageClient) {
-		// Populate test object.
-		ctx := context.Background()
-		_, err := client.CreateBucket(ctx, project, &BucketAttrs{
-			Name: bucket,
-		})
-		if err != nil {
-			t.Fatalf("client.CreateBucket: %v", err)
-		}
-		var want *Notification
-		want, err = client.CreateNotification(ctx, bucket, &Notification{
-			TopicProjectID: project,
-			TopicID:        "go-storage-notification-test",
-			PayloadFormat:  "JSON_API_V1",
-		})
-		if err != nil {
-			t.Fatalf("client.CreateNotification: %v", err)
-		}
-		got, err := client.GetNotification(ctx, bucket, want.ID)
-		if err != nil {
-			t.Fatalf("client.GetNotification: %v", err)
-		}
-		if diff := cmp.Diff(got.ID, want.ID); diff != "" {
-			t.Errorf("got(-),want(+):\n%s", diff)
-=======
 		want := ObjectAttrs{
 			Bucket: bucket,
 			Name:   fmt.Sprintf("testObject-%d", time.Now().Nanosecond()),
@@ -781,7 +680,6 @@
 		// Assert there are 4 ObjectACL entities, including object owner and project owners/editors/viewers.
 		if got, want := len(acls), 4; want != got {
 			t.Errorf("ListObjectACLs: got %v, want %v items", acls, want)
->>>>>>> 495775e8
 		}
 	})
 }
@@ -827,6 +725,115 @@
 		}
 		if diff := cmp.Diff(got, randomBytesToWrite); diff != "" {
 			t.Fatalf("Read: got(-),want(+):\n%s", diff)
+		}
+	})
+}
+
+func TestListNotificationsEmulated(t *testing.T) {
+	transportClientTest(t, func(t *testing.T, project, bucket string, client storageClient) {
+		// Populate test object.
+		ctx := context.Background()
+		_, err := client.CreateBucket(ctx, project, &BucketAttrs{
+			Name: bucket,
+		})
+		if err != nil {
+			t.Fatalf("client.CreateBucket: %v", err)
+		}
+		_, err = client.CreateNotification(ctx, bucket, &Notification{
+			TopicProjectID: project,
+			TopicID:        "go-storage-notification-test",
+			PayloadFormat:  "JSON_API_V1",
+		})
+		if err != nil {
+			t.Fatalf("client.CreateNotification: %v", err)
+		}
+		n, err := client.ListNotifications(ctx, bucket)
+		if err != nil {
+			t.Fatalf("client.ListNotifications: %v", err)
+		}
+		if want, got := 1, len(n); want != got {
+			t.Errorf("ListNotifications: got %v, want %v items", n, want)
+		}
+	})
+}
+
+func TestCreateNotificationEmulated(t *testing.T) {
+	transportClientTest(t, func(t *testing.T, project, bucket string, client storageClient) {
+		// Populate test object.
+		ctx := context.Background()
+		_, err := client.CreateBucket(ctx, project, &BucketAttrs{
+			Name: bucket,
+		})
+		if err != nil {
+			t.Fatalf("client.CreateBucket: %v", err)
+		}
+
+		want := &Notification{
+			TopicProjectID: project,
+			TopicID:        "go-storage-notification-test",
+			PayloadFormat:  "JSON_API_V1",
+		}
+		got, err := client.CreateNotification(ctx, bucket, want)
+		if err != nil {
+			t.Fatalf("client.CreateNotification: %v", err)
+		}
+		if diff := cmp.Diff(got.TopicID, want.TopicID); diff != "" {
+			t.Errorf("CreateNotification topic: got(-),want(+):\n%s", diff)
+		}
+	})
+}
+
+func TestDeleteNotificationEmulated(t *testing.T) {
+	transportClientTest(t, func(t *testing.T, project, bucket string, client storageClient) {
+		// Populate test object.
+		ctx := context.Background()
+		_, err := client.CreateBucket(ctx, project, &BucketAttrs{
+			Name: bucket,
+		})
+		if err != nil {
+			t.Fatalf("client.CreateBucket: %v", err)
+		}
+		var n *Notification
+		n, err = client.CreateNotification(ctx, bucket, &Notification{
+			TopicProjectID: project,
+			TopicID:        "go-storage-notification-test",
+			PayloadFormat:  "JSON_API_V1",
+		})
+		if err != nil {
+			t.Fatalf("client.CreateNotification: %v", err)
+		}
+		err = client.DeleteNotification(ctx, bucket, n.ID)
+		if err != nil {
+			t.Fatalf("client.DeleteNotification: %v", err)
+		}
+	})
+}
+
+func TestGetNotificationEmulated(t *testing.T) {
+	transportClientTest(t, func(t *testing.T, project, bucket string, client storageClient) {
+		// Populate test object.
+		ctx := context.Background()
+		_, err := client.CreateBucket(ctx, project, &BucketAttrs{
+			Name: bucket,
+		})
+		if err != nil {
+			t.Fatalf("client.CreateBucket: %v", err)
+		}
+		var want *Notification
+		want, err = client.CreateNotification(ctx, bucket, &Notification{
+			TopicProjectID: project,
+			TopicID:        "go-storage-notification-test",
+			PayloadFormat:  "JSON_API_V1",
+		})
+		if err != nil {
+			t.Fatalf("client.CreateNotification: %v", err)
+		}
+		got, err := client.GetNotification(ctx, bucket, want.ID)
+		if err != nil {
+			t.Fatalf("client.GetNotification: %v", err)
+		}
+		if diff := cmp.Diff(got.ID, want.ID); diff != "" {
+			t.Errorf("got(-),want(+):\n%s", diff)
 		}
 	})
 }
